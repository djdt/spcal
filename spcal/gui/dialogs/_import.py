--- conflicted
+++ resolved
@@ -268,7 +268,6 @@
         }
 
     def setImportOptions(self, options: dict) -> None:
-<<<<<<< HEAD
         self.dwelltime.setBaseValue(options["dwelltime"])
         self.dwelltime.setBestUnit()
         delimiter = options["delimiter"]
@@ -277,40 +276,15 @@
         elif delimiter == "\t":
             delimiter = "Tab"
         self.combo_delimiter.setCurrentText(delimiter)
-        self.le_ignore_columns.setText(";".join(i + 1) for i in options["ignores"])
+        self.le_ignore_columns.setText(
+            ";".join(str(i + 1) for i in options["ignores"])
+        )
         self.spinbox_first_line.setValue(options["first line"])
         for name, c in zip(options["names"], self.useColumns()):
             item = self.table.item(self.spinbox_first_line.value() - 1, c)
             if item is not None:
                 item.setText(name)
         self.combo_intensity_units.setCurrentText("CPS" if options["cps"] else "Counts")
-=======
-        if "dwelltime" in options:
-            self.dwelltime.setBaseValue(options["dwelltime"])
-            self.dwelltime.setBestUnit()
-        if "delimiter" in options:
-            delimiter = options["delimiter"]
-            if delimiter == " ":
-                delimiter = "Space"
-            elif delimiter == "\t":
-                delimiter = "Tab"
-            self.combo_delimiter.setCurrentText(delimiter)
-        if "ignores" in options:
-            self.le_ignore_columns.setText(
-                ";".join(str(i + 1) for i in options["ignores"])
-            )
-        if "first line" in options:
-            self.spinbox_first_line.setValue(options["first line"])
-        if "names" in options and len(self.useColumns()) == len(options["names"]):
-            for name, c in zip(options["names"], self.useColumns()):
-                item = self.table.item(self.spinbox_first_line.value() - 1, c)
-                if item is not None:
-                    item.setText(name)
-        if "cps" in options:
-            self.combo_intensity_units.setCurrentText(
-                "CPS" if options["cps"] else "Counts"
-            )
->>>>>>> f749f4df
 
     def accept(self) -> None:
         options = self.importOptions()
