from PySide6 import QtCore, QtGui, QtWidgets

import numpy as np
from pathlib import Path

from spcal.calc import (
    results_from_mass_response,
    results_from_nebulisation_efficiency,
)
from spcal.fit import fit_normal, fit_lognormal
from spcal.io import export_nanoparticle_results
from spcal.detection import (
    fraction_components,
)
from spcal.particle import cell_concentration

from spcal.gui.dialogs import BinWidthDialog, FilterDialog
from spcal.gui.graphs import (
    ResultsFractionView,
    ResultsHistogramView,
    ResultsScatterView,
    color_schemes,
)
from spcal.gui.iowidgets import ResultIOStack
from spcal.gui.inputs import SampleWidget, ReferenceWidget
from spcal.gui.options import OptionsWidget
from spcal.gui.util import create_action

from typing import Dict, Tuple


# class ScatterWidget(QtWidgets.QWidget):
#     def __init__(self, data: np.ndarray, parent: QtWidgets.QWidget | None = None):
#         super().__init__(parent)

#         self.view = ResultsScatterView()
#         self.data = np.array([])

#         self.combo_x = QtWidgets.QComboBox()
#         self.combo_x.addItems(data.dtype.names)
#         self.combo_y = QtWidgets.QComboBox()
#         self.combo_y.addItems(data.dtype.names)
#         self.combo_x.setCurrentIndex(1)

#         self.combo_x.currentIndexChanged.connect(self.onComboChanged)
#         self.combo_y.currentIndexChanged.connect(self.onComboChanged)

#         layout_combos = QtWidgets.QHBoxLayout()
#         layout_combos.addWidget(QtWidgets.QLabel("y:"), 0)
#         layout_combos.addWidget(self.combo_y, 1)
#         layout_combos.addWidget(QtWidgets.QLabel("x:"), 0)
#         layout_combos.addWidget(self.combo_x, 1)

#         layout = QtWidgets.QVBoxLayout()
#         layout.addWidget(self.view, 1)
#         layout.addLayout(layout_combos, 0)
#         self.setLayout(layout)

#     def setData(self, data: Dict[str, np.ndarray]) -> None:
#         if data.dtype.names != self.data.dtype.names:
#             for combo in [self.combo_x, self.combo_y]:
#                 current = combo.currentText()
#                 combo.blockSignals(True)
#                 combo.clear()
#                 combo.addItems(data.dtype.names)
#                 if current in data.dtype.names:
#                     combo.setCurrentText(current)
#                 combo.blockSignals(False)

#         self.data = data
#         self.onComboChanged()


#     def onComboChanged(self) -> None:
#         self.view.clear()
#         self.view.drawData(self.data[self.combo_x.currentText()], self.data[self.combo_y.currentText()])


class ResultsWidget(QtWidgets.QWidget):
    signal_units = {"counts": 1.0}
    size_units = {"nm": 1e-9, "μm": 1e-6, "m": 1.0}
    mass_units = {
        "ag": 1e-21,
        "fg": 1e-18,
        "pg": 1e-15,
        "ng": 1e-12,
        "μg": 1e-9,
        "g": 1e-3,
        "kg": 1.0,
    }
    molar_concentration_units = {
        "amol/L": 1e-18,
        "fmol/L": 1e-15,
        "pmol/L": 1e-12,
        "nmol/L": 1e-9,
        "μmol/L": 1e-6,
        "mmol/L": 1e-3,
        "mol/L": 1.0,
    }
    concentration_units = {
        "fg/L": 1e-18,
        "pg/L": 1e-15,
        "ng/L": 1e-12,
        "μg/L": 1e-9,
        "mg/L": 1e-6,
        "g/L": 1e-3,
        "kg/L": 1.0,
    }

    def __init__(
        self,
        options: OptionsWidget,
        sample: SampleWidget,
        reference: ReferenceWidget,
        color_scheme: str = "IBM Carbon",
        parent: QtWidgets.QWidget | None = None,
    ):
        super().__init__(parent)

        self.draw_mode = "Overlay"
        self.bin_widths = {}
        self.color_scheme = color_scheme

        self.options = options
        self.sample = sample
        self.reference = reference

        self.nbins = "auto"
<<<<<<< HEAD
        self.result: Dict[str, dict] = {}
        # Todo: split into common and element results
        # self.common_results: dict = {}
        # self.element_results: Dict[str, dict] = {}
=======
        self.filters = []
        self.results: Dict[str, dict] = {}
>>>>>>> 1acd1f09

        self.graph_toolbar = QtWidgets.QToolBar()
        self.graph_toolbar.setOrientation(QtCore.Qt.Vertical)
        self.graph_toolbar.setToolButtonStyle(QtCore.Qt.ToolButtonIconOnly)

        self.graph_hist = ResultsHistogramView()
        self.graph_frac = ResultsFractionView()
        self.graph_scatter = ResultsScatterView()

        self.combo_scatter_x = QtWidgets.QComboBox()
        self.combo_scatter_x.currentIndexChanged.connect(self.drawGraphScatter)
        self.combo_scatter_y = QtWidgets.QComboBox()
        self.combo_scatter_y.currentIndexChanged.connect(self.drawGraphScatter)

        # Create simple widget with graph and two combos for x / y element selection
        scatter_layout = QtWidgets.QVBoxLayout()
        scatter_combo_layout = QtWidgets.QHBoxLayout()
        scatter_combo_layout.addWidget(QtWidgets.QLabel("y:"), 0)
        scatter_combo_layout.addWidget(self.combo_scatter_y, 1)
        scatter_combo_layout.addWidget(QtWidgets.QLabel("x:"), 0)
        scatter_combo_layout.addWidget(self.combo_scatter_x, 1)
        scatter_layout.addWidget(self.graph_scatter)
        scatter_layout.addLayout(scatter_combo_layout)
        self.scatter_widget = QtWidgets.QWidget()
        self.scatter_widget.setLayout(scatter_layout)

        self.graph_stack = QtWidgets.QStackedWidget()
        self.graph_stack.addWidget(self.graph_hist)
        self.graph_stack.addWidget(self.graph_frac)
        self.graph_stack.addWidget(self.scatter_widget)

        self.io = ResultIOStack()

        self.fitmethod = QtWidgets.QComboBox()
        self.fitmethod.addItems(["None", "Normal", "Lognormal"])
        self.fitmethod.setCurrentText("Lognormal")

        self.fitmethod.currentIndexChanged.connect(self.drawGraph)

        self.mode = QtWidgets.QComboBox()
        self.mode.addItems(["Signal", "Mass (kg)", "Size (m)", "Conc. (mol/L)"])
        self.mode.setItemData(0, "Accumulated detection signal.", QtCore.Qt.ToolTipRole)
        self.mode.setItemData(
            1, "Particle mass, requires calibration.", QtCore.Qt.ToolTipRole
        )
        self.mode.setItemData(
            2, "Particle size, requires calibration.", QtCore.Qt.ToolTipRole
        )
        self.mode.setItemData(
            3,
            "Intracellular concentration, requires cell diameter and analyte molarmass.",
            QtCore.Qt.ToolTipRole,
        )
        self.mode.setCurrentText("Signal")
        self.mode.currentIndexChanged.connect(self.updateOutputs)
        self.mode.currentIndexChanged.connect(self.updateScatterElements)
        self.mode.currentIndexChanged.connect(self.drawGraph)

        self.label_file = QtWidgets.QLabel()

        self.button_export = QtWidgets.QPushButton("Export Results")
        self.button_export.pressed.connect(self.dialogExportResults)

        # Actions
        self.action_graph_histogram = create_action(
            "view-object-histogram-linear",
            "Histogram",
            "Overlay of results histograms.",
            lambda: (
                self.setDrawMode("Overlay"),
                self.graph_stack.setCurrentWidget(self.graph_hist),
            ),
            checkable=True,
        )
        self.action_graph_histogram.setChecked(True)
        self.action_graph_histogram_stacked = create_action(
            "object-rows",
            "Stacked Histograms",
            "Single histogram per result.",
            lambda: (
                self.setDrawMode("Stacked"),
                self.graph_stack.setCurrentWidget(self.graph_hist),
            ),
            checkable=True,
        )
        self.action_graph_histogram.setChecked(True)
        self.action_graph_fractions = create_action(
            "office-chart-bar-stacked",
            "Composition",
            "Show the elemental composition of peaks.",
            lambda: self.graph_stack.setCurrentWidget(self.graph_frac),
            checkable=True,
        )
        self.action_graph_scatter = create_action(
            "office-chart-scatter",
            "Scatter",
            "Create scatter plots of elements.",
            lambda: self.graph_stack.setCurrentWidget(self.scatter_widget),
            checkable=True,
        )

        self.action_filter_detections = create_action(
            "view-filter",
            "Filter Detections",
            "Filter detections based on element compositions.",
            self.dialogFilterDetections,
        )

        self.action_bin_width = create_action(
            "adjustcol",
            "Bin Width",
            "Set the bin width for the current result histograms.",
            self.dialogBinWidth,
        )

        self.action_graph_zoomout = create_action(
            "zoom-original",
            "Zoom Out",
            "Reset the plot view.",
            self.graphZoomReset,
        )

        action_group_graph_view = QtGui.QActionGroup(self)
        action_group_graph_view.addAction(self.action_graph_histogram)
        action_group_graph_view.addAction(self.action_graph_histogram_stacked)
        action_group_graph_view.addAction(self.action_graph_fractions)
        action_group_graph_view.addAction(self.action_graph_scatter)
        self.graph_toolbar.addActions(action_group_graph_view.actions())

        self.graph_toolbar.addSeparator()
        spacer = QtWidgets.QWidget()
        spacer.setSizePolicy(
            QtWidgets.QSizePolicy.Preferred, QtWidgets.QSizePolicy.Expanding
        )
        self.graph_toolbar.addWidget(spacer)

        self.graph_toolbar.addSeparator()
        self.graph_toolbar.addAction(self.action_filter_detections)
        self.graph_toolbar.addAction(self.action_bin_width)

        self.graph_toolbar.addSeparator()
        self.graph_toolbar.addAction(self.action_graph_zoomout)

        # Layouts

        self.io.layout_top.insertWidget(
            0, QtWidgets.QLabel("Mode:"), 0, QtCore.Qt.AlignLeft
        )
        self.io.layout_top.insertWidget(1, self.mode, 0, QtCore.Qt.AlignLeft)
        self.io.layout_top.insertStretch(2, 1)

        layout_filename = QtWidgets.QHBoxLayout()
        layout_filename.addWidget(self.label_file, 1, QtCore.Qt.AlignLeft)
        layout_filename.addWidget(self.button_export, 0, QtCore.Qt.AlignRight)

        # layout_chart_options = QtWidgets.QHBoxLayout()
        # layout_chart_options.addWidget(self.button_export_image)
        # layout_chart_options.addStretch(1)
        # layout_chart_options.addWidget(QtWidgets.QLabel("Fit:"), 0)
        # layout_chart_options.addWidget(self.fitmethod)

        layout_graph = QtWidgets.QHBoxLayout()
        layout_graph.addWidget(self.graph_toolbar, 0)
        layout_graph.addWidget(self.graph_stack, 1)

        layout_main = QtWidgets.QVBoxLayout()
        # layout_outputs.addLayout(layout_filename)
        layout_main.addWidget(self.io, 0)
        layout_main.addLayout(layout_graph, 1)
        layout_main.addLayout(layout_filename)

        layout = QtWidgets.QHBoxLayout()
        layout.addLayout(layout_main, 1)
        self.setLayout(layout)

    def setBinWidths(self, widths: Dict[str, float | None]) -> None:
        self.bin_widths.update(widths)
        self.drawGraphHist()

    def setColorScheme(self, scheme: str) -> None:
        self.color_scheme = scheme
        self.drawGraph()

    def setDrawMode(self, mode: str) -> None:
        self.draw_mode = mode
        self.drawGraphHist()

    def setFilters(self, filters) -> None:
        self.filters = filters
        self.updateResults()

    def dialogBinWidth(self) -> None:
        dlg = BinWidthDialog(self.bin_widths, parent=self)
        dlg.binWidthsChanged.connect(self.setBinWidths)
        dlg.open()

    def dialogExportResults(self) -> None:
        file, _ = QtWidgets.QFileDialog.getSaveFileName(
            self, "Export", "", "CSV Documents (*.csv)"
        )
        if file != "":
            export_nanoparticle_results(Path(file), self.results)

<<<<<<< HEAD
=======
    def dialogExportImage(self) -> None:
        file, _ = QtWidgets.QFileDialog.getSaveFileName(
            self, "Export Image", "", "PNG Images (*.png)"
        )
        # if file != "":
        #     self.chartview.saveToFile(file)

    def dialogFilterDetections(self) -> None:
        dlg = FilterDialog(list(self.results.keys()), self.filters, parent=self)
        dlg.filtersChanged.connect(self.setFilters)
        dlg.open()

>>>>>>> 1acd1f09
    def asBestUnit(
        self, data: np.ndarray, current_unit: str = ""
    ) -> Tuple[np.ndarray, float, str]:
        units = {
            "z": 1e-21,
            "a": 1e-18,
            "f": 1e-15,
            "p": 1e-12,
            "n": 1e-9,
            "μ": 1e-6,
            "m": 1e-3,
            "": 1.0,
            "k": 1e3,
            "M": 1e6,
        }

        data = data * units[current_unit]

        mean = np.mean(data)
        pwr = 10 ** int(np.log10(mean) - (1 if mean < 1.0 else 0))

        vals = list(units.values())
        names = list(units.keys())
        idx = np.searchsorted(list(units.values()), pwr) - 1

        return data / vals[idx], vals[idx] / units[current_unit], names[idx]

    def readyForResults(self) -> bool:
        if not self.options.isComplete():
            return False
        if not self.sample.isComplete():
            return False

        method = self.options.efficiency_method.currentText()
        if method != "Manual Input" and not self.reference.isComplete():
            return False
        return True

    def drawGraph(self) -> None:
        self.drawGraphHist()
        if len(self.results) > 1:
            self.drawGraphFrac()
            self.drawGraphScatter()

    def drawGraphHist(self) -> None:
        self.graph_hist.clear()
        mode = self.mode.currentText()

        if mode == "Signal":
            label, unit = "Intensity (counts)", ""
            bin_width = self.bin_widths.get("signal", None)
        elif mode == "Mass (kg)":
            label, unit = "Mass", "g"
            bin_width = self.bin_widths.get("mass", None)
            if bin_width is not None:
                bin_width *= 1000  # convert to gram
        elif mode == "Size (m)":
            label, unit = "Size", "m"
            bin_width = self.bin_widths.get("size", None)
        elif mode == "Conc. (mol/L)":
            label, unit = "Concentration", "mol/L"
            bin_width = self.bin_widths.get("concentration", None)
        else:
            raise ValueError("drawGraph: unknown mode.")

        names = list(self.results.keys())

        graph_data = {}
        for name, result in self.results.items():
            indices = self.results[name]["indicies"]
            if mode == "Signal":
                graph_data[name] = result["detections"][indices]
            elif mode == "Mass (kg)" and "masses" in result:
                graph_data[name] = result["masses"][indices] * 1000  # convert to gram
            elif mode == "Size (m)" and "sizes" in result:
                graph_data[name] = result["sizes"][indices]
            elif mode == "Conc. (mol/L)" and "cell_concentrations" in result:
                graph_data[name] = result["cell_concentrations"][indices]
            else:
                continue

        # median 'sturges' bin width
        if bin_width is None:
            bin_width = np.median(
                [
                    np.ptp(graph_data[name]) / (np.log2(graph_data[name].size) + 1)
                    for name in graph_data
                ]
            )
        # Limit maximum number of bins
        for data in graph_data.values():
            min_bin_width = (data.max() - data.min()) / 1024
            if bin_width < min_bin_width:
                bin_width = min_bin_width
                break

        scheme = color_schemes[self.color_scheme]
        if self.draw_mode == "Overlay":
            plot = self.graph_hist.addHistogramPlot("Overlay", xlabel=label, xunit=unit)
        elif self.draw_mode == "Stacked":
            pass
        else:
            raise ValueError("Invalid draw mode.")

        for i, name in enumerate(graph_data):
            bins = np.arange(
                graph_data[name].min(), graph_data[name].max() + bin_width, bin_width
            )
            bins -= bins[0] % bin_width  # align bins
            color = QtGui.QColor(scheme[names.index(name) % len(scheme)])
            # color.setAlpha(128)
            if self.draw_mode == "Overlay":
                width = 1.0 / len(graph_data)
                if len(graph_data) == 1:
                    width /= 2.0
                offset = i * width
            elif self.draw_mode == "Stacked":
                plot = self.graph_hist.addHistogramPlot(name, xlabel=label, xunit=unit)
                width = 0.5
                offset = 0.0
            else:
                raise ValueError("Invalid draw mode.")
            plot.drawData(  # type: ignore
                name,
                graph_data[name],
                bins=bins,
                bar_width=width,
                bar_offset=offset,
                brush=QtGui.QBrush(color),
            )
        self.graph_hist.zoomReset()

    def drawGraphFrac(self) -> None:
        # Fraction view
        self.graph_frac.clear()
        mode = self.mode.currentText()

        if mode == "Signal":
            label = "Intensity"
        elif mode == "Mass (kg)":
            label = "Mass"
        elif mode == "Size (m)":
            label = "Size"
        elif mode == "Conc. (mol/L)":
            label = "Concentration"
        else:
            raise ValueError("drawGraph: unknown mode.")

        self.graph_frac.plot.setTitle(f"{label} Composition")

        # Save names order to preserve colors
        names = list(self.results.keys())

        # Get list of any un filter detection
        valid = np.zeros(self.results[names[0]]["detections"].size, dtype=bool)
        for result in self.results.values():
            valid[result["indicies"]] = True

        graph_data = {}
        for name, result in self.results.items():
            if mode == "Signal":
                graph_data[name] = result["detections"][valid]
            elif mode == "Mass (kg)" and "masses" in result:
                graph_data[name] = result["masses"][valid] * 1000  # convert to gram
            elif mode == "Size (m)" and "sizes" in result:
                graph_data[name] = result["sizes"][valid]
            elif mode == "Conc. (mol/L)" and "cell_concentrations" in result:
                graph_data[name] = result["cell_concentrations"][valid]
            else:
                continue

        if len(graph_data) == 0:
            return

        totals = np.sum(list(graph_data.values()), axis=0)
        fractions = np.zeros(
            totals.size, dtype=[(name, np.float64) for name in graph_data]
        )

        for name, data in graph_data.items():
            fractions[name] = np.divide(data, totals, where=totals > 0)

        compositions, counts = fraction_components(fractions, combine_similar=True)

        mask = counts > fractions.size * 0.05
        compositions = compositions[mask]
        counts = counts[mask]

        if counts.size == 0:
            return

        scheme = color_schemes[self.color_scheme]
        brushes = []

        for name in compositions.dtype.names:
            color = QtGui.QColor(scheme[names.index(name) % len(scheme)])
            # color.setAlpha(128)
            brushes.append(QtGui.QBrush(color))

        self.graph_frac.drawData(compositions, counts, brushes=brushes)

    def drawGraphScatter(self) -> None:
        self.graph_scatter.clear()

        # Set the elements
        xname = self.combo_scatter_x.currentText()
        yname = self.combo_scatter_y.currentText()
        mode = self.mode.currentText()
        if mode == "Signal":
            label, unit = "Intensity (counts)", ""
            x = self.results[xname]["detections"]
            y = self.results[yname]["detections"]
        elif mode == "Mass (kg)":
            label, unit = "Mass", "g"
            x = self.results[xname]["masses"] * 1000
            y = self.results[yname]["masses"] * 1000
        elif mode == "Size (m)":
            label, unit = "Size", "m"
            x = self.results[xname]["sizes"]
            y = self.results[yname]["sizes"]
        elif mode == "Conc. (mol/L)":
            label, unit = "Concentration", "mol/L"
            x = self.results[xname]["cell_concentrations"]
            y = self.results[yname]["cell_concentrations"]
        else:
            raise ValueError("drawGraph: unknown mode.")

        valid = np.intersect1d(
            self.results[xname]["indicies"],
            self.results[yname]["indicies"],
            assume_unique=True,
        )

        self.graph_scatter.xaxis.setLabel(text=label, units=unit)
        self.graph_scatter.yaxis.setLabel(text=label, units=unit)

        self.graph_scatter.drawData(x[valid], y[valid])
        self.graph_scatter.drawFit(x[valid], y[valid], 1)

    def graphZoomReset(self) -> None:
        self.graph_frac.zoomReset()
        self.graph_hist.zoomReset()

    # def updateChartFit(self, hist: np.ndarray, bins: np.ndarray, size: int) -> None:
    #     method = self.fitmethod.currentText()
    #     if method == "None":
    #         self.chart.fit.clear()
    #         self.chart.label_fit.setVisible(False)
    #         return

    #     # Convert to density
    #     binwidth = bins[1] - bins[0]
    #     hist = hist / binwidth / size

    #     if method == "Normal":
    #         fit = fit_normal(bins[1:], hist)[0]
    #     elif method == "Lognormal":
    #         fit = fit_lognormal(bins[1:], hist)[0]
    #     else:
    #         raise ValueError(f"Unknown fit type '{method}'.")

    #     # Convert from density
    #     fit = fit * binwidth * size

    #     self.chart.setFit(bins[1:], fit)
    #     self.chart.fit.setName(method)
    #     self.chart.label_fit.setVisible(True)

    def updateScatterElements(self) -> None:
        mode = self.mode.currentText()
        if mode == "Signal":
            key = "detections"
        elif mode == "Mass (kg)":
            key = "masses"
        elif mode == "Size (m)":
            key = "sizes"
        elif mode == "Conc. (mol/L)":
            key = "cell_concentrations"
        else:
            raise ValueError("Unknown mode.")

        elements = [name for name in self.results if key in self.results[name]]

        for combo in [self.combo_scatter_x, self.combo_scatter_y]:
            current = combo.currentText()
            combo.blockSignals(True)
            combo.clear()
            combo.addItems(elements)
            if current in elements:
                combo.setCurrentText(current)
            combo.blockSignals(False)

    def updateOutputs(self) -> None:
        mode = self.mode.currentText()

        for name, result in self.results.items():
            if mode == "Signal":
                units = self.signal_units
                values = result["detections"]
                lod = result["lod"]
            elif mode == "Mass (kg)" and "masses" in result:
                units = self.mass_units
                values = result["masses"]
                lod = result["lod_mass"]
            elif mode == "Size (m)" and "sizes" in result:
                units = self.size_units
                values = result["sizes"]
                lod = result["lod_size"]
            elif mode == "Conc. (mol/L)" and "cell_concentrations" in result:
                units = self.molar_concentration_units
                values = result["cell_concentrations"]
                lod = result["lod_cell_concentration"]
            else:
                self.io[name].clearOutputs()
                continue

            indicies = result["indicies"]

            self.io[name].updateOutputs(
                values[indicies],
                units,
                lod,
                count=indicies.size,
                count_percent=indicies.size / values.size * 100.0,
                count_error=np.sqrt(indicies.size),
                conc=result.get("concentration", None),
                number_conc=result.get("number_concentration", None),
                background_conc=result.get("background_concentration", None),
                background_error=result["background_std"] / result["background"],
            )

    def filterResults(self) -> None:
        condition = np.ones(self.sample.detections.size, dtype=bool)
        for filter in self.filters:
            boolean, name, unit, operation, value = filter

            ops = {
                ">": np.greater,
                "<": np.less,
                ">=": np.greater_equal,
                "<=": np.less_equal,
                "==": np.equal,
            }
            bool_ops = {"And": np.logical_and, "Or": np.logical_or}

            indicies = self.results[name]["indicies"]
            if unit == "Intensity":
                data = self.results[name]["detections"]
            elif unit == "Mass" and "masses" in self.results[name]:
                data = self.results[name]["masses"]
            elif unit == "Size" and "sizes" in self.results[name]:
                data = self.results[name]["sizes"]
            else:
                continue

            valid = ops[operation](data, value)
            condition = bool_ops[boolean](condition, valid)

        valid_indicies = np.flatnonzero(condition)
        for name in self.results:
            indicies = self.results[name]["indicies"]
            self.results[name]["indicies"] = indicies[np.in1d(indicies, valid_indicies)]

    def updateResults(self) -> None:
        method = self.options.efficiency_method.currentText()

        self.label_file.setText(f"Results for: {self.sample.label_file.text()}")

        dwelltime = self.options.dwelltime.baseValue()
        uptake = self.options.uptake.baseValue()

        names = list(self.sample.detections.dtype.names)

        for name in names:
            trim = self.sample.trimRegion(name)
            responses = self.sample.responses[name][trim[0] : trim[1]]

            indicies = np.flatnonzero(self.sample.detections[name])

            result = {
                "background": np.mean(responses[self.sample.labels == 0]),
                "background_std": np.std(responses[self.sample.labels == 0]),
                "detections": self.sample.detections[name],
                "indicies": indicies,
                "total_detections": self.sample.detections.size,
                "events": responses.size,
                "file": self.sample.label_file.text(),
                "limit_method": f"{self.sample.limits[name][0]},{','.join(f'{k}={v}' for k,v in self.sample.limits[name][1].items())}",
                "lod": self.sample.limits[name][2]["ld"],
                "inputs": {"dwelltime": dwelltime},
            }
            if self.options.check_use_window.isChecked():
                result["limit_window"] = int(self.options.window_size.text())

            if method in ["Manual Input", "Reference Particle"]:
                try:
                    if method == "Manual Input":
                        efficiency = float(self.options.efficiency.text())
                    elif method == "Reference Particle" and name in self.reference.io:
                        efficiency = float(self.reference.io[name].efficiency.text())
                    else:
                        efficiency = None
                except ValueError:
                    efficiency = None

                density = self.sample.io[name].density.baseValue()
                response = self.sample.io[name].response.baseValue()
                time = result["events"] * dwelltime

                try:
                    mass_fraction = float(self.sample.io[name].massfraction.text())
                except ValueError:
                    mass_fraction = None

                if (
                    dwelltime is not None
                    and density is not None
                    and efficiency is not None
                    and mass_fraction is not None
                    and response is not None
                    and uptake is not None
                ):
                    result.update(
                        results_from_nebulisation_efficiency(
                            result["detections"],
                            result["background"],
                            result["lod"],
                            density=density,
                            dwelltime=dwelltime,
                            efficiency=efficiency,
                            mass_fraction=mass_fraction,
                            uptake=uptake,
                            response=response,
                            time=time,
                        )
                    )
                    result["inputs"].update(
                        {
                            "density": density,
                            "transport_efficiency": efficiency,
                            "mass_fraction": mass_fraction,
                            "uptake": uptake,
                            "response": response,
                            "time": time,
                        }
                    )
            elif method == "Mass Response" and name in self.reference.io:
                try:
                    mass_fraction = float(self.sample.io[name].massfraction.text())
                except ValueError:
                    mass_fraction = None

                density = self.sample.io[name].density.baseValue()
                mass_response = self.reference.io[name].massresponse.baseValue()

                if (
                    density is not None
                    and mass_fraction is not None
                    and mass_response is not None
                ):
                    result.update(
                        results_from_mass_response(
                            result["detections"],
                            result["background"],
                            result["lod"],
                            density=density,
                            mass_fraction=mass_fraction,
                            mass_response=mass_response,
                        )
                    )
                    result["inputs"].update(
                        {
                            "density": density,
                            "mass_fraction": mass_fraction,
                            "mass_response": mass_response,
                        }
                    )
            # end if method

            # Cell inputs
            cell_diameter = self.options.celldiameter.baseValue()
            molar_mass = self.sample.io[name].molarmass.baseValue()

            if (
                cell_diameter is not None and "sizes" in result
            ):  # Scale sizes to hypothesised
                scale = cell_diameter / np.mean(result["sizes"])
                result["sizes"] *= scale
                result["lod_size"] *= scale
                result["inputs"].update({"cell_diameter": cell_diameter})

            if (
                cell_diameter is not None and molar_mass is not None
            ):  # Calculate the intracellular concetrations
                result["cell_concentrations"] = cell_concentration(
                    result["masses"],
                    diameter=cell_diameter,
                    molar_mass=molar_mass,
                )
                result["lod_cell_concentration"] = cell_concentration(
                    result["lod_mass"],
                    diameter=cell_diameter,
                    molar_mass=molar_mass,
                )
                result["inputs"].update({"molar_mass": molar_mass})

            self.results[name] = result

        self.filterResults()
        # end for name in names
        self.updateOutputs()
        self.updateScatterElements()
        self.updateEnabledItems()

        self.drawGraph()

    def updateEnabledItems(self) -> None:
        # Only enable modes that have data
        for key, index in zip(["masses", "sizes", "cell_concentrations"], [1, 2, 3]):
            enabled = any([key in self.results[name] for name in self.results])
            if not enabled and self.mode.currentIndex() == index:
                self.mode.setCurrentIndex(0)
            self.mode.model().item(index).setEnabled(enabled)

        # Only enable fraction view and stack if more than one element
        single_result = len(self.results) == 1
        self.action_graph_fractions.setEnabled(not single_result)
        self.action_graph_histogram_stacked.setEnabled(not single_result)
        self.action_graph_scatter.setEnabled(not single_result)
        if single_result:  # Switch to histogram
            self.action_graph_histogram.trigger()<|MERGE_RESOLUTION|>--- conflicted
+++ resolved
@@ -126,15 +126,8 @@
         self.reference = reference
 
         self.nbins = "auto"
-<<<<<<< HEAD
-        self.result: Dict[str, dict] = {}
-        # Todo: split into common and element results
-        # self.common_results: dict = {}
-        # self.element_results: Dict[str, dict] = {}
-=======
         self.filters = []
         self.results: Dict[str, dict] = {}
->>>>>>> 1acd1f09
 
         self.graph_toolbar = QtWidgets.QToolBar()
         self.graph_toolbar.setOrientation(QtCore.Qt.Vertical)
@@ -338,21 +331,18 @@
         if file != "":
             export_nanoparticle_results(Path(file), self.results)
 
-<<<<<<< HEAD
-=======
-    def dialogExportImage(self) -> None:
-        file, _ = QtWidgets.QFileDialog.getSaveFileName(
-            self, "Export Image", "", "PNG Images (*.png)"
-        )
-        # if file != "":
-        #     self.chartview.saveToFile(file)
+    # def dialogExportImage(self) -> None:
+    #     file, _ = QtWidgets.QFileDialog.getSaveFileName(
+    #         self, "Export Image", "", "PNG Images (*.png)"
+    #     )
+    #     # if file != "":
+    #     #     self.chartview.saveToFile(file)
 
     def dialogFilterDetections(self) -> None:
         dlg = FilterDialog(list(self.results.keys()), self.filters, parent=self)
         dlg.filtersChanged.connect(self.setFilters)
         dlg.open()
 
->>>>>>> 1acd1f09
     def asBestUnit(
         self, data: np.ndarray, current_unit: str = ""
     ) -> Tuple[np.ndarray, float, str]:
