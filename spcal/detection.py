--- conflicted
+++ resolved
@@ -85,15 +85,10 @@
     if indicies.size > 0 and indicies[-1] == y.size:
         indicies = indicies[:-1]
 
-<<<<<<< HEAD
     # Get number above limit in each region
-    detections = np.add.reduceat(y > limit_detection, indicies)[::2]
+    num_detections = np.add.reduceat(y > limit_detection, indicies)[::2]
     # Remove regions without minimum_size values above detection limit
-    regions = regions[detections >= points_required]
-=======
-    num_detections = np.add.reduceat(y > limit_detection, indicies)[::2]
     regions = regions[num_detections >= points_required]
->>>>>>> 343fc503
 
     indicies = regions.ravel()
     if indicies.size > 0 and indicies[-1] == y.size:
