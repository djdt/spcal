--- conflicted
+++ resolved
@@ -325,11 +325,7 @@
     def asSize(self, value: float | np.ndarray) -> float | np.ndarray | None:
         """Convert value to size in m.
 
-<<<<<<< HEAD
-        Has the same requirements as ``asMass`` but also requires 'density'.
-=======
         Requires the ``asMass`` and 'density' inputs.
->>>>>>> 356f1033
 
         Args:
             value: single value or array
@@ -341,19 +337,11 @@
         if masses is not None and "density" in self.inputs:
             return particle.particle_size(masses, density=self.inputs["density"])
         return None
-<<<<<<< HEAD
-
-    def asVolume(self, value: float | np.ndarray) -> float | np.ndarray | None:
-        """Convert value to volume in m3.
-
-        Has the same requirements as ``asMass`` but also requires 'density'.
-=======
 
     def asVolume(self, value: float | np.ndarray) -> float | np.ndarray | None:
         """Convert value to size in m3.
 
         Requires the ``asMass`` and 'density' inputs.
->>>>>>> 356f1033
 
         Args:
             value: single value or array
@@ -361,15 +349,9 @@
         Returns:
             value or None if unable to calculate
         """
-<<<<<<< HEAD
-        masses = self.asMass(value)
-        if masses is not None and "density" in self.inputs:
-            return masses * self.inputs["density"]
-=======
         mass = self.asMass(value)
         if mass is not None and "density" in self.inputs:
             return mass * self.inputs["density"]
->>>>>>> 356f1033
         return None
 
     def convertTo(
@@ -379,13 +361,8 @@
 
         Args:
             value: single value or array
-<<<<<<< HEAD
-            key: type of conversion {'signal', 'mass', 'size', 'cell_concentration',
-                                     'volume'}
-=======
             key: type of conversion {'single', 'mass', 'size', 'volume',
                                      'cell_concentration'}
->>>>>>> 356f1033
 
         Returns:
             converted value or None if unable to calculate
@@ -400,88 +377,9 @@
             return self.asSize(value)
         elif key == "volume":
             return self.asVolume(value)
-<<<<<<< HEAD
         else:
             raise KeyError(f"convertTo: unknown key '{key}'.")
 
-    # def fromNebulisationEfficiency(
-    #     self,
-    # ) -> None:
-    #     """Calculates detection mass, size and intracellular concentration.
-    #
-    #         Performs calibration of detections into masses.
-    #         Requires the 'dwelltime', 'efficiency', 'uptake', 'response' and 'mass_fraction'
-    #         inputs.
-    #
-    #         Particle sizes are calculated if 'density' is available and intracellular
-    #         concentrations if the 'cell_diameter' and 'molar_mass' inputs are available.
-    #     #"""
-
-    #     masses = self.asMass(self.detections["signal"], mode="efficiency")
-    #     if not isinstance(masses, np.ndarray):
-    #         raise ValueError("fromNebulisationEfficiency: missing required mass input")
-    #     self.detections["mass"] = masses
-    #
-    #     if "density" not in self.inputs:  # pragma: no cover
-    #         logger.warning("fromNebulisationEfficiency: missing required size input")
-    #     else:
-    #         self.detections["size"] = np.asarray(
-    #             particle.particle_size(
-    #                 self.detections["mass"], density=self.inputs["density"]
-    #             )
-    #         )
-    #         self.detections["volume"] = self.detections["mass"] * self.inputs["density"]
-    #
-    #     if all(x in self.inputs for x in ["cell_diameter", "molar_mass"]):
-    #         self.detections["cell_concentration"] = np.asarray(
-    #             particle.cell_concentration(
-    #                 self.detections["mass"],
-    #                 diameter=self.inputs["cell_diameter"],
-    #                 molar_mass=self.inputs["molar_mass"],
-    #             )
-    #         )
-    #
-    # def fromMassResponse(self) -> None:
-    #     """Calculates detection mass, size and intracellular concentration.
-    #
-    #     Performs calibration of detections into masses.
-    #     Requires the 'mass_response' and 'mass_fraction' inputs.
-    #
-    #     Particle sizes are calculated if 'density' is available and intracellular
-    #     concentrations if the 'cell_diameter' and 'molar_mass' inputs are available.
-    #     """
-    #     masses = self.asMass(self.detections["signal"], mode="efficiency")
-    #     if any(x not in self.inputs for x in ["mass_response", "mass_fraction"]):
-    #         raise ValueError("fromMassResponse: missing required mass input")
-    #
-    #     self.detections["mass"] = self.detections["signal"] * (
-    #         self.inputs["mass_response"] / self.inputs["mass_fraction"]
-    #     )
-    #     if "density" not in self.inputs:  # pragma: no cover
-    #         logger.warning("fromMassResponse: missing required size input")
-    #     else:
-    #         self.detections["size"] = np.asarray(
-    #             particle.particle_size(
-    #                 self.detections["mass"], density=self.inputs["density"]
-    #             )
-    #         )
-    #
-    #     if all(x in self.inputs for x in ["cell_diameter", "molar_mass"]):
-    #         self.detections["cell_concentration"] = np.asarray(
-    #             particle.cell_concentration(
-    #                 self.detections["mass"],
-    #                 diameter=self.inputs["cell_diameter"],
-    #                 molar_mass=self.inputs["molar_mass"],
-    #             )
-    #         )
-
-=======
-        elif key == "cell_concentration":
-            return self.asCellConcentration(value)
-        else:
-            raise KeyError(f"convertTo: unknown key '{key}'.")
-
->>>>>>> 356f1033
     @staticmethod
     def all_valid_indicies(results: list["SPCalResult"]) -> np.ndarray:
         """Return the indices where any of the results are valid."""
