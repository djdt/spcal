batch conversion

gaussian
options for epislon / sigma limits

calculate the Neb Eff from size alone
rearrange particle mass formula
(neb by size)
maybe also the response

LOD on hist
fit a gaussian / log / to hist
hover points for hist

<<<<<<< HEAD
print image to png

cell mode, no need for neb eff, 
=======
print image to png
>>>>>>> 51185704
<|MERGE_RESOLUTION|>--- conflicted
+++ resolved
@@ -12,10 +12,5 @@
 fit a gaussian / log / to hist
 hover points for hist
 
-<<<<<<< HEAD
 print image to png
-
-cell mode, no need for neb eff, 
-=======
-print image to png
->>>>>>> 51185704
+cell mode, no need for neb eff, 